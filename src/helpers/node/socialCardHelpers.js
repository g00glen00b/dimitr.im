const {createCanvas, loadImage, registerFont} = require('canvas');
const {join} = require('path');
const readingTime = require('reading-time');
const format = require('date-fns/format');
const {createFileNodeFromBuffer} = require("gatsby-source-filesystem");

async function createSocialCard(node, {createNode}, store, cache, createNodeId) {
  if (node.internal.type === 'MarkdownRemark') {
    const {minutes: minutesRead} = readingTime(node.rawMarkdownBody);
    const formattedDate = format(new Date(node.frontmatter.date), 'MMMM do, yyyy');
    const buffer = await generateImage(node.fields.slug, node.frontmatter.title, formattedDate, Math.floor(minutesRead), node.frontmatter.tags);
    const socialCardNode = await createFileNodeFromBuffer({
      buffer,
      createNodeId,
      createNode,
      cache,
      store
    });
    if (socialCardNode != null) {
      node.socialCard___NODE = socialCardNode.id;
    }
  }
}

async function generateImage(name, title, publishDate, minutesRead, tags) {
  registerFont(join('src', 'social-card', 'Montserrat-Bold.ttf'), {family: 'Montserrat', weight: '700'});
  registerFont(join('src', 'social-card', 'Roboto-Regular.ttf'), {family: 'Roboto', weight: '400'});
  const canvas = createCanvas(1200, 600);
  const context = canvas.getContext('2d');
  fillBackground(context, '#f3f3f9', 1200, 600);
<<<<<<< HEAD
  showBox(context, '#ffffff', '#2d3452', 40, 40, 1120, 520, 20);
=======
  showBox(context, '#ffffff', '#2d3452', 60, 60, 1080, 480);
>>>>>>> 850241d6
  context.font = 'bold 40pt Montserrat';
  context.textAlign = 'left';
  context.fillStyle = '#051923';
  showText(context, title, 80, 130, 1040, 60);
<<<<<<< HEAD
  await showImage(context, join('src', 'social-card', 'calendar-outline.png'), 80, 260, 24, 24);
  context.font = '16pt Roboto';
  context.textAlign = 'left';
  context.fillStyle = '#051923';
=======
  context.font = '16pt Roboto';
  context.textAlign = 'left';
  context.fillStyle = '#051923';
  await showImage(context, join('src', 'social-card', 'calendar-outline.png'), 80, 280, 24, 24);
>>>>>>> 850241d6
  showText(context, publishDate, 124, 299, 821, 20);
  await showImage(context, join('src', 'social-card', 'stopwatch.png'), 80, 330, 24, 24);
  showText(context, `${minutesRead} minute read`, 124, 349, 821, 20);
  if (tags != null && tags.length > 0) {
    await showImage(context, join('src', 'social-card', 'tag.png'), 80, 380, 24, 24);
    showText(context, tags.join(', '), 124, 399, 821, 20);
  }
  await showImage(context, join('src', 'social-card', 'logo.png'), 850, 415, 250, 125);
  return canvas.toBuffer('image/png');
}

function fillBackground(context, color, width, height) {
  context.fillStyle = color;
  context.fillRect(0, 0, width, height);
}

function showBox(context, backgroundColor, borderColor, x, y, width, height) {
  const shadowDistance = 20;
  context.fillStyle = borderColor;
  context.fillRect(x + shadowDistance, y + shadowDistance, width, height);
  context.fillStyle = backgroundColor;
  context.strokeStyle = borderColor;
  context.lineWidth = '16pt';
  context.fillRect(x, y, width, height);
  context.strokeRect(x, y, width, height);
}

function showText(context, text, x, y, maxWidth, lineHeight) {
  const words = text.split(' ');
  let currentLine = '';
  let currentY = y;
  words.forEach(word => {
    const testLine = currentLine + word + ' ';
    const {width: testWidth} = context.measureText(testLine);
    if (testWidth > maxWidth) {
      context.fillText(currentLine, x, currentY);
      currentY += lineHeight;
      currentLine = word + ' ';
    } else {
      currentLine = testLine;
    }
  });
  context.fillText(currentLine, x, currentY);
}

async function showImage(context, path, x, y, width, height) {
  const image = await loadImage(path);
  context.drawImage(image, x, y, width, height);
}

module.exports = {createSocialCard, generateImage};<|MERGE_RESOLUTION|>--- conflicted
+++ resolved
@@ -28,26 +28,15 @@
   const canvas = createCanvas(1200, 600);
   const context = canvas.getContext('2d');
   fillBackground(context, '#f3f3f9', 1200, 600);
-<<<<<<< HEAD
-  showBox(context, '#ffffff', '#2d3452', 40, 40, 1120, 520, 20);
-=======
   showBox(context, '#ffffff', '#2d3452', 60, 60, 1080, 480);
->>>>>>> 850241d6
   context.font = 'bold 40pt Montserrat';
   context.textAlign = 'left';
   context.fillStyle = '#051923';
   showText(context, title, 80, 130, 1040, 60);
-<<<<<<< HEAD
-  await showImage(context, join('src', 'social-card', 'calendar-outline.png'), 80, 260, 24, 24);
-  context.font = '16pt Roboto';
-  context.textAlign = 'left';
-  context.fillStyle = '#051923';
-=======
   context.font = '16pt Roboto';
   context.textAlign = 'left';
   context.fillStyle = '#051923';
   await showImage(context, join('src', 'social-card', 'calendar-outline.png'), 80, 280, 24, 24);
->>>>>>> 850241d6
   showText(context, publishDate, 124, 299, 821, 20);
   await showImage(context, join('src', 'social-card', 'stopwatch.png'), 80, 330, 24, 24);
   showText(context, `${minutesRead} minute read`, 124, 349, 821, 20);
